# RingBroker

**RingBroker** is a high-performance, partitioned message broker combining an in-memory ring buffer with a persistent
append-only log. It delivers exceptional throughput on commodity hardware, guarantees crash-safe durability, and
supports seamless clustering—all with minimal operational overhead.

---

## Why RingBroker

- **Cheapest Solution vs Results**  
  Self-contained, no ZooKeeper, no KRaft, no external dependencies. Every byte is accounted for—no mystery behaviors.

- **Outrageous Speed**  
  Outperforms Kafka on single-partition workloads. Even faster with clustered partitioning and segment compaction.

- **RingBuffer Architecture**  
  Based on a Disruptor-style design, RingBroker linearly scales with nodes and partitions—handling millions of messages
  per second.

- **gRPC API**  
  Schema-aware admin via gRPC and Protobuf—language-agnostic and TLS-ready.

- **Lean Deployment**  
  Pure Java. No containers, no sidecars, no agents. One `jar`, one YAML, no drama.

---

## Key Features

- **High Throughput & Low Latency**  
  Millions of msg/s with sub-millisecond latencies using batched fsync and lock-free queues.

- **Crash-Safe Durability**  
  Write-ahead append-only logs with segment checksums, fast recovery.

- **Clustering Built In**  
  Brokers self-coordinate via YAML `clusterNodes`; no gossip or external service needed.

- **Schema-Aware Admin**  
  Topic creation supports embedded Protobuf descriptors, allowing message schema registration and enforcement.

- **Zero GC Hotpath**  
  Publish/consume path avoids allocations for consistent latency under pressure.

---

## Architectural Overview

```
Producers ──▶ ClusteredIngress ──▶ PartitionContext ──▶ RingBuffer & Ledger ──▶ Consumers
```

---

## Benchmarks

**Test Machine:**  
Intel i7 Ultra (1.40 GHz), 16 cores / 22 threads, SSD

<<<<<<< HEAD
| Broker         | Producer Throughput | Consumer Throughput | Notes                                  |
|----------------|---------------------|---------------------|----------------------------------------|
| **RingBroker** | 6.11 M msg/s        | 3.21 M msg/s        | 16 partitions, batch 4096, single node |
| Kafka          | ~1–3 M msg/s        | ~1–2 M msg/s        | Multinode tuning required              |
| Redpanda       | ~2–3 M msg/s        | ~2–3 M msg/s        | C++, io_uring, good latency            |
| NATS JetStream | ~160k msg/s         | ~160k msg/s         | Durable, Go-based, simpler semantics   |
=======
| Broker         | Producer Throughput | Consumer Throughput | Notes                                       |
|----------------|---------------------|----------------------|---------------------------------------------|
| **RingBroker** | 9.12 M msg/s        | 3.21 M msg/s         | 16 partitions, batch 4096, single node      |
| Kafka          | ~1–3 M msg/s        | ~1–2 M msg/s         | Multinode tuning required                   |
| Redpanda       | ~2–3 M msg/s        | ~2–3 M msg/s         | C++, io_uring, good latency                 |
| NATS JetStream | ~160k msg/s         | ~160k msg/s          | Durable, Go-based, simpler semantics        |
>>>>>>> 56196dd4

---

## Getting Started

### 1. Build the Broker

```bash
git clone https://github.com/ElevatedDev/RingBroker.git
cd RingBroker
./gradlew clean build
```

### 2. Configure the Broker

Example `broker.yaml`:

```yaml
grpcPort:       9090
clusterSize:    3
nodeId:         0
totalPartitions: 16
ringSize:       1048576
segmentBytes:   134217728
ingressThreads: 8
batchSize:      4096
idempotentMode: true
ledgerPath:     /var/lib/ringbroker/data
topicsFile:     topics.yaml
clusterNodes:
  - id: 0
    host: broker-0.local
    port: 9090
  - id: 1
    host: broker-1.local
    port: 9090
  - id: 2
    host: broker-2.local
    port: 9090
```

Example `topics.yaml`:

```yaml
topics:
  - name: orders/created
    protoClass: com.example.events.OrderCreatedProto
```

### 3. Run It

```bash
java -jar build/libs/ringbroker.jar broker.yaml
```

---

## 🔧 Topic Management API (gRPC)

All admin operations go through `TopicAdminService` using gRPC.

### Create a Topic (with optional schema)

```java
DescriptorProto schema = DescriptorProto.newBuilder()
    .setName("OrderCreated")
    .build();

var request = CreateTopicRequest.newBuilder()
    .setTopic("orders/created")
    .setSchema(schema)
    .build();

TopicReply reply = adminStub.createTopic(request);
System.out.println("Success: " + reply.getSuccess());
```

### List Topics

```java
TopicListReply list = adminStub.listTopics(Empty.newBuilder().build());
list.getTopicsList().forEach(System.out::println);
```

### Describe a Topic

```java
var desc = adminStub.describeTopic(
    TopicRequest.newBuilder().setTopic("orders/created").build()
);

System.out.printf("Partitions: %d, Error: %s%n", desc.getPartitions(), desc.getError());
```

> gRPC stubs are generated from `topic_admin.proto` using `protoc`.

---

## ⚡ Data Plane (Pub/Sub/Fetch)

RingBroker uses **Netty-based custom transport** for all data-intensive operations like:

- Publishing events
- Fetching messages
- Subscribing to message streams
- Committing and querying offsets

➡️ **Refer to your Netty transport layer in** `io.ringbroker.transport.*` and `NettyServerRequestHandler` for full
details.  
This design isolates high-throughput message flows from low-volume admin logic.

---

## Configuration Reference

| Property          | Type   | Description                               |
|-------------------|--------|-------------------------------------------|
| `grpcPort`        | int    | Port for gRPC admin interface             |
| `clusterSize`     | int    | Total number of nodes in the cluster      |
| `nodeId`          | int    | This node's ID (0-based)                  |
| `totalPartitions` | int    | Number of partitions globally             |
| `ringSize`        | int    | In-memory ring size (slots per partition) |
| `segmentBytes`    | long   | Segment file size (bytes)                 |
| `ingressThreads`  | int    | Thread count for ingress                  |
| `batchSize`       | int    | Messages per batch flush                  |
| `idempotentMode`  | bool   | Enables deduplication                     |
| `ledgerPath`      | string | Path to log segment files                 |
| `topicsFile`      | string | Path to static topics definition file     |
| `clusterNodes`    | list   | YAML array of `{id,host,port}` configs    |

---

## License

GPL © ElevatedDev — see [LICENSE](LICENSE)

---
<|MERGE_RESOLUTION|>--- conflicted
+++ resolved
@@ -1,212 +1,203 @@
-# RingBroker
-
-**RingBroker** is a high-performance, partitioned message broker combining an in-memory ring buffer with a persistent
-append-only log. It delivers exceptional throughput on commodity hardware, guarantees crash-safe durability, and
-supports seamless clustering—all with minimal operational overhead.
-
----
-
-## Why RingBroker
-
-- **Cheapest Solution vs Results**  
-  Self-contained, no ZooKeeper, no KRaft, no external dependencies. Every byte is accounted for—no mystery behaviors.
-
-- **Outrageous Speed**  
-  Outperforms Kafka on single-partition workloads. Even faster with clustered partitioning and segment compaction.
-
-- **RingBuffer Architecture**  
-  Based on a Disruptor-style design, RingBroker linearly scales with nodes and partitions—handling millions of messages
-  per second.
-
-- **gRPC API**  
-  Schema-aware admin via gRPC and Protobuf—language-agnostic and TLS-ready.
-
-- **Lean Deployment**  
-  Pure Java. No containers, no sidecars, no agents. One `jar`, one YAML, no drama.
-
----
-
-## Key Features
-
-- **High Throughput & Low Latency**  
-  Millions of msg/s with sub-millisecond latencies using batched fsync and lock-free queues.
-
-- **Crash-Safe Durability**  
-  Write-ahead append-only logs with segment checksums, fast recovery.
-
-- **Clustering Built In**  
-  Brokers self-coordinate via YAML `clusterNodes`; no gossip or external service needed.
-
-- **Schema-Aware Admin**  
-  Topic creation supports embedded Protobuf descriptors, allowing message schema registration and enforcement.
-
-- **Zero GC Hotpath**  
-  Publish/consume path avoids allocations for consistent latency under pressure.
-
----
-
-## Architectural Overview
-
-```
-Producers ──▶ ClusteredIngress ──▶ PartitionContext ──▶ RingBuffer & Ledger ──▶ Consumers
-```
-
----
-
-## Benchmarks
-
-**Test Machine:**  
-Intel i7 Ultra (1.40 GHz), 16 cores / 22 threads, SSD
-
-<<<<<<< HEAD
-| Broker         | Producer Throughput | Consumer Throughput | Notes                                  |
-|----------------|---------------------|---------------------|----------------------------------------|
-| **RingBroker** | 6.11 M msg/s        | 3.21 M msg/s        | 16 partitions, batch 4096, single node |
-| Kafka          | ~1–3 M msg/s        | ~1–2 M msg/s        | Multinode tuning required              |
-| Redpanda       | ~2–3 M msg/s        | ~2–3 M msg/s        | C++, io_uring, good latency            |
-| NATS JetStream | ~160k msg/s         | ~160k msg/s         | Durable, Go-based, simpler semantics   |
-=======
-| Broker         | Producer Throughput | Consumer Throughput | Notes                                       |
-|----------------|---------------------|----------------------|---------------------------------------------|
-| **RingBroker** | 9.12 M msg/s        | 3.21 M msg/s         | 16 partitions, batch 4096, single node      |
-| Kafka          | ~1–3 M msg/s        | ~1–2 M msg/s         | Multinode tuning required                   |
-| Redpanda       | ~2–3 M msg/s        | ~2–3 M msg/s         | C++, io_uring, good latency                 |
-| NATS JetStream | ~160k msg/s         | ~160k msg/s          | Durable, Go-based, simpler semantics        |
->>>>>>> 56196dd4
-
----
-
-## Getting Started
-
-### 1. Build the Broker
-
-```bash
-git clone https://github.com/ElevatedDev/RingBroker.git
-cd RingBroker
-./gradlew clean build
-```
-
-### 2. Configure the Broker
-
-Example `broker.yaml`:
-
-```yaml
-grpcPort:       9090
-clusterSize:    3
-nodeId:         0
-totalPartitions: 16
-ringSize:       1048576
-segmentBytes:   134217728
-ingressThreads: 8
-batchSize:      4096
-idempotentMode: true
-ledgerPath:     /var/lib/ringbroker/data
-topicsFile:     topics.yaml
-clusterNodes:
-  - id: 0
-    host: broker-0.local
-    port: 9090
-  - id: 1
-    host: broker-1.local
-    port: 9090
-  - id: 2
-    host: broker-2.local
-    port: 9090
-```
-
-Example `topics.yaml`:
-
-```yaml
-topics:
-  - name: orders/created
-    protoClass: com.example.events.OrderCreatedProto
-```
-
-### 3. Run It
-
-```bash
-java -jar build/libs/ringbroker.jar broker.yaml
-```
-
----
-
-## 🔧 Topic Management API (gRPC)
-
-All admin operations go through `TopicAdminService` using gRPC.
-
-### Create a Topic (with optional schema)
-
-```java
-DescriptorProto schema = DescriptorProto.newBuilder()
-    .setName("OrderCreated")
-    .build();
-
-var request = CreateTopicRequest.newBuilder()
-    .setTopic("orders/created")
-    .setSchema(schema)
-    .build();
-
-TopicReply reply = adminStub.createTopic(request);
-System.out.println("Success: " + reply.getSuccess());
-```
-
-### List Topics
-
-```java
-TopicListReply list = adminStub.listTopics(Empty.newBuilder().build());
-list.getTopicsList().forEach(System.out::println);
-```
-
-### Describe a Topic
-
-```java
-var desc = adminStub.describeTopic(
-    TopicRequest.newBuilder().setTopic("orders/created").build()
-);
-
-System.out.printf("Partitions: %d, Error: %s%n", desc.getPartitions(), desc.getError());
-```
-
-> gRPC stubs are generated from `topic_admin.proto` using `protoc`.
-
----
-
-## ⚡ Data Plane (Pub/Sub/Fetch)
-
-RingBroker uses **Netty-based custom transport** for all data-intensive operations like:
-
-- Publishing events
-- Fetching messages
-- Subscribing to message streams
-- Committing and querying offsets
-
-➡️ **Refer to your Netty transport layer in** `io.ringbroker.transport.*` and `NettyServerRequestHandler` for full
-details.  
-This design isolates high-throughput message flows from low-volume admin logic.
-
----
-
-## Configuration Reference
-
-| Property          | Type   | Description                               |
-|-------------------|--------|-------------------------------------------|
-| `grpcPort`        | int    | Port for gRPC admin interface             |
-| `clusterSize`     | int    | Total number of nodes in the cluster      |
-| `nodeId`          | int    | This node's ID (0-based)                  |
-| `totalPartitions` | int    | Number of partitions globally             |
-| `ringSize`        | int    | In-memory ring size (slots per partition) |
-| `segmentBytes`    | long   | Segment file size (bytes)                 |
-| `ingressThreads`  | int    | Thread count for ingress                  |
-| `batchSize`       | int    | Messages per batch flush                  |
-| `idempotentMode`  | bool   | Enables deduplication                     |
-| `ledgerPath`      | string | Path to log segment files                 |
-| `topicsFile`      | string | Path to static topics definition file     |
-| `clusterNodes`    | list   | YAML array of `{id,host,port}` configs    |
-
----
-
-## License
-
-GPL © ElevatedDev — see [LICENSE](LICENSE)
-
----
+# RingBroker
+
+**RingBroker** is a high-performance, partitioned message broker combining an in-memory ring buffer with a persistent
+append-only log. It delivers exceptional throughput on commodity hardware, guarantees crash-safe durability, and
+supports seamless clustering—all with minimal operational overhead.
+
+---
+
+## Why RingBroker
+
+- **Cheapest Solution vs Results**  
+  Self-contained, no ZooKeeper, no KRaft, no external dependencies. Every byte is accounted for—no mystery behaviors.
+
+- **Outrageous Speed**  
+  Outperforms Kafka on single-partition workloads. Even faster with clustered partitioning and segment compaction.
+
+- **RingBuffer Architecture**  
+  Based on a Disruptor-style design, RingBroker linearly scales with nodes and partitions—handling millions of messages
+  per second.
+
+- **gRPC API**  
+  Schema-aware admin via gRPC and Protobuf—language-agnostic and TLS-ready.
+
+- **Lean Deployment**  
+  Pure Java. No containers, no sidecars, no agents. One `jar`, one YAML, no drama.
+
+---
+
+## Key Features
+
+- **High Throughput & Low Latency**  
+  Millions of msg/s with sub-millisecond latencies using batched fsync and lock-free queues.
+
+- **Crash-Safe Durability**  
+  Write-ahead append-only logs with segment checksums, fast recovery.
+
+- **Clustering Built In**  
+  Brokers self-coordinate via YAML `clusterNodes`; no gossip or external service needed.
+
+- **Schema-Aware Admin**  
+  Topic creation supports embedded Protobuf descriptors, allowing message schema registration and enforcement.
+
+- **Zero GC Hotpath**  
+  Publish/consume path avoids allocations for consistent latency under pressure.
+
+---
+
+## Architectural Overview
+
+```
+Producers ──▶ ClusteredIngress ──▶ PartitionContext ──▶ RingBuffer & Ledger ──▶ Consumers
+```
+
+---
+
+## Benchmarks
+
+**Test Machine:**  
+Intel i7 Ultra (1.40 GHz), 16 cores / 22 threads, SSD
+
+| Broker         | Producer Throughput | Consumer Throughput | Notes                                       |
+|----------------|---------------------|----------------------|---------------------------------------------|
+| **RingBroker** | 9.12 M msg/s        | 3.21 M msg/s         | 16 partitions, batch 4096, single node      |
+| Kafka          | ~1–3 M msg/s        | ~1–2 M msg/s         | Multinode tuning required                   |
+| Redpanda       | ~2–3 M msg/s        | ~2–3 M msg/s         | C++, io_uring, good latency                 |
+| NATS JetStream | ~160k msg/s         | ~160k msg/s          | Durable, Go-based, simpler semantics        |
+
+---
+
+## Getting Started
+
+### 1. Build the Broker
+
+```bash
+git clone https://github.com/ElevatedDev/RingBroker.git
+cd RingBroker
+./gradlew clean build
+```
+
+### 2. Configure the Broker
+
+Example `broker.yaml`:
+
+```yaml
+grpcPort:       9090
+clusterSize:    3
+nodeId:         0
+totalPartitions: 16
+ringSize:       1048576
+segmentBytes:   134217728
+ingressThreads: 8
+batchSize:      4096
+idempotentMode: true
+ledgerPath:     /var/lib/ringbroker/data
+topicsFile:     topics.yaml
+clusterNodes:
+  - id: 0
+    host: broker-0.local
+    port: 9090
+  - id: 1
+    host: broker-1.local
+    port: 9090
+  - id: 2
+    host: broker-2.local
+    port: 9090
+```
+
+Example `topics.yaml`:
+
+```yaml
+topics:
+  - name: orders/created
+    protoClass: com.example.events.OrderCreatedProto
+```
+
+### 3. Run It
+
+```bash
+java -jar build/libs/ringbroker.jar broker.yaml
+```
+
+---
+
+## 🔧 Topic Management API (gRPC)
+
+All admin operations go through `TopicAdminService` using gRPC.
+
+### Create a Topic (with optional schema)
+
+```java
+DescriptorProto schema = DescriptorProto.newBuilder()
+    .setName("OrderCreated")
+    .build();
+
+var request = CreateTopicRequest.newBuilder()
+    .setTopic("orders/created")
+    .setSchema(schema)
+    .build();
+
+TopicReply reply = adminStub.createTopic(request);
+System.out.println("Success: " + reply.getSuccess());
+```
+
+### List Topics
+
+```java
+TopicListReply list = adminStub.listTopics(Empty.newBuilder().build());
+list.getTopicsList().forEach(System.out::println);
+```
+
+### Describe a Topic
+
+```java
+var desc = adminStub.describeTopic(
+    TopicRequest.newBuilder().setTopic("orders/created").build()
+);
+
+System.out.printf("Partitions: %d, Error: %s%n", desc.getPartitions(), desc.getError());
+```
+
+> gRPC stubs are generated from `topic_admin.proto` using `protoc`.
+
+---
+
+## ⚡ Data Plane (Pub/Sub/Fetch)
+
+RingBroker uses **Netty-based custom transport** for all data-intensive operations like:
+
+- Publishing events
+- Fetching messages
+- Subscribing to message streams
+- Committing and querying offsets
+
+➡️ **Refer to your Netty transport layer in** `io.ringbroker.transport.*` and `NettyServerRequestHandler` for full
+details.  
+This design isolates high-throughput message flows from low-volume admin logic.
+
+---
+
+## Configuration Reference
+
+| Property          | Type   | Description                               |
+|-------------------|--------|-------------------------------------------|
+| `grpcPort`        | int    | Port for gRPC admin interface             |
+| `clusterSize`     | int    | Total number of nodes in the cluster      |
+| `nodeId`          | int    | This node's ID (0-based)                  |
+| `totalPartitions` | int    | Number of partitions globally             |
+| `ringSize`        | int    | In-memory ring size (slots per partition) |
+| `segmentBytes`    | long   | Segment file size (bytes)                 |
+| `ingressThreads`  | int    | Thread count for ingress                  |
+| `batchSize`       | int    | Messages per batch flush                  |
+| `idempotentMode`  | bool   | Enables deduplication                     |
+| `ledgerPath`      | string | Path to log segment files                 |
+| `topicsFile`      | string | Path to static topics definition file     |
+| `clusterNodes`    | list   | YAML array of `{id,host,port}` configs    |
+
+---
+
+## License
+
+GPL © ElevatedDev — see [LICENSE](LICENSE)
+
+---